--- conflicted
+++ resolved
@@ -167,31 +167,10 @@
 			const audiowaveformCmd = `audiowaveform -i ${ffmpegPath} -o ${audioPath}.json`;
 			await execCommandWithLogging(audiowaveformCmd, job);
 			await job.log(`Audiowaveform for ${recordId} generated`);
-
-<<<<<<< HEAD
 			
 			const settingsRecords = await pb.collection('settings').getList(1, 1);
 			const settings = settingsRecords.items[0];
 
-			
-=======
-			job.updateProgress(12);
-			const rttmPath = path.resolve(baseUrl, `${recordId}.rttm`);
-			const diarizeCmd = `python ./diarize/local.py ${ffmpegPath} ${rttmPath}`;
-			await execCommandWithLogging(diarizeCmd, job);
-			await job.log(`Diarization completed successfully`);
-
-			job.updateProgress(35);
-			// Read and parse the RTTM file
-			const rttmContent = fs.readFileSync(rttmPath, 'utf-8');
-			const segments = parseRttm(rttmContent);
-			await job.log(`Parsed RTTM file for record ${recordId}`);
-
-
-			const settingsRecords = await pb.collection('settings').getList(1, 1);
-			const settings = settingsRecords.items[0];
-
->>>>>>> b432e500
 			// Execute whisper.cpp command and log output
 			const transcriptdir = path.resolve(env.SCRIBO_FILES, 'transcripts', `${recordId}`);
 			const transcriptPath= path.resolve(env.SCRIBO_FILES, 'transcripts', `${recordId}`, `${recordId}`);
@@ -199,7 +178,6 @@
 				if (err) throw err;
 			});
 
-<<<<<<< HEAD
 			let whisperCmd = `whisper -m /models/ggml-${settings.model}.en.bin -f ${ffmpegPath} -oj -of ${transcriptPath} -t ${settings.threads} -p ${settings.processors} -pp`;
 
 			let rttmContent;
@@ -221,9 +199,6 @@
 				whisperCmd = `./whisper.cpp/main -m ./whisper.cpp/models/ggml-${settings.model}.en.bin -f ${ffmpegPath} -oj -of ${transcriptPath} -t ${settings.threads} -p ${settings.processors} -pp -ml 1`;
 			}
 
-=======
-			const whisperCmd = `./whisper.cpp/main -m ./whisper.cpp/models/ggml-${settings.model}.en.bin -f ${ffmpegPath} -oj -of ${transcriptPath} -t ${settings.threads} -p ${settings.processors} -pp -ml 1`;
->>>>>>> b432e500
 			await execCommandWithLogging(whisperCmd, job, 35);
 			await job.log(`Whisper transcription for ${recordId} completed`);
 
@@ -232,12 +207,6 @@
 			let transcriptJson = JSON.parse(transcript);
 			console.log(transcriptJson);
 
-<<<<<<< HEAD
-=======
-			const diarizedTranscript = generateTranscript(transcriptJson.transcription, rttmContent)
-			transcriptJson.transcription = diarizedTranscript
->>>>>>> b432e500
-
 			const audioPeaks = fs.readFileSync(`${audioPath}.json`, 'utf-8');
 			let upd;
 
@@ -248,10 +217,7 @@
 				upd = await pb.collection('scribo').update(recordId, {
 				// transcript: '{ "test": "hi" }',
 				transcript: transcriptJson,
-<<<<<<< HEAD
 				diarizedtranscript: diarizedJson,
-=======
->>>>>>> b432e500
 				rttm: rttmContent,
 				processed: true,
 				diarized: true,
@@ -356,11 +322,7 @@
                 previousWord.text += text;
                 previousWord.timestamps.to = word.timestamps.to;
             }
-<<<<<<< HEAD
         } else if (text.length === 1 && text !== 'a' && text !== 'i' && text !== 'I') {
-=======
-        } else if (text.length === 1 && text !== 'a') {
->>>>>>> b432e500
             // Handle single character words (except "a")
             // if (previousWord) {
             //     // Append single character to the previous word
@@ -373,12 +335,7 @@
             //     nextWord.timestamps.from = word.timestamps.from;
             // }
             console.log('deleting char')
-
-<<<<<<< HEAD
         } else if (text.length === 1 && (text === 'a' || text === 'I' || text === 'i')) {
-=======
-        } else if (text.length === 1 && text === 'a') {
->>>>>>> b432e500
             // Keep "a" as a separate word
             cleanedTimestamps.push(word);
             previousWord = word;
