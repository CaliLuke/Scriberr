<<<<<<< HEAD
<script lang="ts">
	import * as DropdownMenu from '$lib/components/ui/dropdown-menu';
	import * as AlertDialog from '$lib/components/ui/alert-dialog';
	import * as ContextMenu from '$lib/components/ui/context-menu/index.js';
	import { apiFetch } from '$lib/api';
	import * as Dialog from '$lib/components/ui/dialog';
	import { get } from 'svelte/store';
	import { tick } from 'svelte';
	import * as Tabs from '$lib/components/ui/tabs/index.js';
	import { templates } from '$lib/stores/templateStore';
	import * as Command from '$lib/components/ui/command/index.js';
	import * as Popover from '$lib/components/ui/popover/index.js';
	import { Input } from '$lib/components/ui/input';
	import { Button } from '$lib/components/ui/button';
	import { onMount } from 'svelte';
	import { ScrollArea } from '$lib/components/ui/scroll-area';
	import { ChevronsUpDown, TextQuote, Check, Mic2, Settings, BrainCircuit } from 'lucide-svelte';
	import { toast } from 'svelte-sonner';
	import { audioFiles } from '$lib/stores/audioFiles';
	import { speakerLabels } from '$lib/stores/speakerLabels';
	import { getSpeakerColor } from '$lib/speakerColors';
	import { processThinkingSections, formatTime } from '$lib/utils';
	import AudioPlayer from './AudioPlayer.svelte';
	import SpeakerLabels from './SpeakerLabels.svelte';
	import ThinkingDisplay from './ThinkingDisplay.svelte';
	import { serverUrl } from '$lib/stores/config';
	import type { TranscriptSegment } from '$lib/types';

	interface FileProps {
		id: number;
		fileName: string;
		title?: string;
		uploadedAt: string;
		peaks: number[];
		transcript?: TranscriptSegment[];
		transcriptionStatus: string;
		diarization?: boolean;
		summary?: string;
	}

	// Props definition using $props
	let { file, isOpen = $bindable() } = $props();

	let audioUrl = '';
	let summary = '';
	let isSummarizing = $state(false);
	let selectedTemplateId = $state(null);
	let selectedTemplate = $state('Select a template...');
	let isDialogOpen = $state(false);
	let titleDialogOpen = $state(false);
	let newTitle = '';
	let error = null;
	let templateOpen = $state(false);
	let triggerRef = null;
	
	// Toggle for handling thinking sections
	let showThinkingSections = $state(true); 
	
	// Check for thinking sections in the summary
	let summaryHasThinking = $derived(
		Boolean(summary && typeof summary === 'string' && summary.includes('<think>'))
	);
	
	// Check for thinking sections in the file summary
	let fileSummaryHasThinking = $derived(
		Boolean(file?.summary && typeof file.summary === 'string' && file.summary.includes('<think>'))
	);
	
	// Combined check for any thinking sections
	let hasThinkingSections = $derived(summaryHasThinking || fileSummaryHasThinking);

	function logError(error: any, context: string) {
		console.error(`${context}:`, error);
		return error.message || 'An unexpected error occurred';
	}

	// Handle template selection
	function selectTemplate(templateId: string, templateTitle: string) {
		console.log("Template selected:", templateTitle, templateId);
		selectedTemplateId = templateId;
		selectedTemplate = templateTitle;
		templateOpen = false;
	}

	// Load initial data
	onMount(async () => {
		audioUrl = get(serverUrl) || '';

		if (file?.id) {
			// Load speaker labels if they exist
			await speakerLabels.loadLabels(file.id);

			// Set title if it exists
			if (file.title) {
				newTitle = file.title;
			}
		}
	});

	// Reactive binding for speaker labels
	const currentLabels = $derived(get(speakerLabels)[file?.id] || {});

	// Watch for template selection changes
	$effect(() => {
		if (file) {
			summary = '';
			if (file.title) {
				newTitle = file.title;
			}
		}
	});

	function openTitleDialog() {
		titleDialogOpen = true;
		newTitle = file.title || '';
	}

	async function handleTitleUpdate() {
		if (!newTitle.trim()) {
			error = 'Title cannot be empty';
			return;
		}

		try {
			error = null;
			const response = await apiFetch(`/api/audio/${file.id}`, {
				method: 'PATCH',
				headers: {
					'Content-Type': 'application/json'
				},
				body: JSON.stringify({
					title: newTitle
				})
			});

			if (!response.ok) {
				throw new Error('Failed to update title');
			}

			titleDialogOpen = false;
			audioFiles.refresh();
			toast.success('Title updated successfully');
		} catch (error) {
			const errorMessage = logError(error, 'Title update failed');
			error = errorMessage;
			toast.error('Failed to rename file. Please try again.');
		}
	}

	async function deleteFile(fileId) {
		let temp = file.title;
		isOpen = false;
		await audioFiles.deleteFile(fileId);
		await audioFiles.refresh();
		toast.success(`${temp} deleted`);
	}

	function handleSpeakerLabelsClose() {
		isDialogOpen = false;
		error = null;
	}

	// Rewritten to use promise-based approach
	function doSummary() {
		console.log("doSummary called");
		
		if (!file?.transcript || !selectedTemplateId) {
			toast.error('Please select a template and ensure transcript is available');
			return;
		}

		isSummarizing = true;
		console.log("Setting isSummarizing to true");

		try {
			// Get the selected template's prompt
			const template = $templates.find((t) => t.id === selectedTemplateId);
			if (!template) {
				throw new Error('Template not found');
			}

			// Combine all transcript segments into one text
			const transcriptText = file.transcript.map((segment) => segment.text).join(' ');

			// Use promise chaining instead of async/await
			apiFetch('/api/summarize', {
				method: 'POST',
				headers: {
					'Content-Type': 'application/json'
				},
				body: JSON.stringify({
					fileId: file.id,
					prompt: template.prompt,
					transcript: transcriptText,
					processThinking: false // False to keep thinking sections for UI processing
				})
			})
			.then(response => {
				console.log("API response received", response.status);
				if (!response.ok) {
					throw new Error('Failed to generate summary');
				}
				return response.json();
			})
			.then(data => {
				console.log("Data parsed successfully");
				summary = data.summary;
				return audioFiles.refresh();
			})
			.then(() => {
				console.log("Summary generated and files refreshed");
				toast.success('Summary generated successfully');
			})
			.catch(error => {
				console.error("Promise chain error:", error);
				const errorMessage = logError(error, 'Summary generation failed');
				toast.error(errorMessage);
			})
			.finally(() => {
				console.log("Setting isSummarizing to false");
				isSummarizing = false;
			});
		} catch (error) {
			console.error("Initial setup error:", error);
			const errorMessage = logError(error, 'Summary generation failed');
			toast.error(errorMessage);
			isSummarizing = false;
		}
	}
</script>

{#if file}
	<AudioPlayer audioSrc={`${audioUrl}/api/audio/${file.id}`} peaks={file.peaks} />

	{#if file.transcriptionStatus === 'completed' && file.transcript}
		<div class="mt-6">
			<Tabs.Root value="transcript">
				<div class="mb-2 flex items-center justify-between">
					<Tabs.List class="mb-2 bg-neutral-800/60">
						<Tabs.Trigger
							value="transcript"
							class="data-[state=active]:bg-neutral-600/90 data-[state=active]:text-gray-200"
							>Transcript</Tabs.Trigger
						>
						<Tabs.Trigger
							value="summary"
							class="data-[state=active]:bg-neutral-600/90 data-[state=active]:text-gray-200"
							>Summary</Tabs.Trigger
						>
					</Tabs.List>
					<div class="flex justify-end">
						<DropdownMenu.Root>
							<DropdownMenu.Trigger asChild>
								<Button variant="secondary" size="sm">
									<Settings size={16} class="mr-1 text-blue-500" />
									Options
								</Button>
							</DropdownMenu.Trigger>
							<DropdownMenu.Content>
								<DropdownMenu.Item class="data-[highlighted]:bg-gray-100" onclick={openTitleDialog}
									>Rename</DropdownMenu.Item
								>
								<DropdownMenu.Item
									class="data-[highlighted]:bg-gray-100"
									onclick={() => {
										deleteFile(file.id);
									}}>Delete</DropdownMenu.Item
								>
								{#if file.diarization}
									<DropdownMenu.Item
										class="data-[highlighted]:bg-gray-100"
										onclick={() => (isDialogOpen = true)}
									>
										Label Speakers
									</DropdownMenu.Item>
								{/if}
							</DropdownMenu.Content>
						</DropdownMenu.Root>
					</div>
				</div>
				<Tabs.Content value="transcript">
					<ScrollArea
						class="h-[45svh] rounded-lg p-4 text-base min-[390px]:h-[50svh] lg:h-[55svh]"
					>
						<div class="flex flex-col gap-5">
							{#each file.transcript as segment}
								<div class="flex flex-col gap-0">
									<div class="flex items-center gap-2 text-xs font-medium text-gray-400">
										{#if file.diarization && segment.speaker}
											<div
												class="flex items-center gap-1 text-sm"
												style="color: {getSpeakerColor(segment.speaker)}"
											>
												<Mic2 size={16} />
												{currentLabels[segment.speaker]?.charAt(0).toUpperCase() +
													currentLabels[segment.speaker]?.slice(1) ||
													segment.speaker.charAt(0).toUpperCase() + segment.speaker.slice(1)}
											</div>
										{/if}
										<div>{formatTime(segment.start)}</div>
									</div>
									<div class="text-base leading-relaxed text-gray-200">
										{segment.text}
									</div>
								</div>
							{/each}
						</div>
					</ScrollArea>
				</Tabs.Content>
				<Tabs.Content value="summary">
					<div class="flex items-center gap-2">
						<div class="space-y-4">
							<Popover.Root bind:open={templateOpen}>
								<Popover.Trigger bind:ref={triggerRef}>
									{#snippet child({ props })}
										<Button
											variant="outline"
											class="w-[300px] justify-between border-gray-600 bg-neutral-700/55 text-gray-300 hover:bg-neutral-600/40 hover:text-gray-200"
											{...props}
											role="combobox"
											aria-expanded={templateOpen}
										>
											{selectedTemplate}
											<ChevronsUpDown class="opacity-50" />
										</Button>
									{/snippet}
								</Popover.Trigger>
								<Popover.Content class="w-full border-gray-600 bg-gray-700 p-0">
									<Command.Root class="border-gray-600 bg-neutral-700">
										<Command.Input placeholder="Search templates..." class="h-9 text-gray-100" />
										<Command.List>
											<Command.Empty>No templates found.</Command.Empty>
											{#each $templates as template}
												<div 
													class="flex items-center gap-2 px-2 py-1.5 text-sm text-gray-200 hover:bg-neutral-600 hover:text-gray-50 cursor-pointer"
													onclick={() => selectTemplate(template.id, template.title)}
												>
													<Check class={selectedTemplateId !== template.id ? "text-transparent" : ""} />
													{template.title}
												</div>
											{/each}
										</Command.List>
									</Command.Root>
								</Popover.Content>
							</Popover.Root>
						</div>
						<div class="flex gap-2">
							<Button
								variant="ghost"
								size="icon"
								class="bg-neutral-700 p-1 disabled:bg-neutral-500"
								onclick={() => doSummary()}
								disabled={isSummarizing || !selectedTemplateId}
							>
								<TextQuote size="20" class="text-gray-300" />
							</Button>
							
							{#if summaryHasThinking || fileSummaryHasThinking}
								<Button
									variant="ghost"
									size="icon"
									class="bg-neutral-700 p-1"
									onclick={() => showThinkingSections = !showThinkingSections}
									title={showThinkingSections ? "Hide AI\'s thinking process" : "Show AI\'s thinking process"}
								>
									<BrainCircuit size="20" class={showThinkingSections ? "text-amber-400" : "text-gray-500"} />
								</Button>
							{/if}
						</div>
					</div>
					<ScrollArea
						class="h-[45svh] rounded-lg p-4 text-base min-[390px]:h-[50svh] lg:h-[55svh]"
					>
						{#if file.summary}
							<div class="mt-6">
								<ThinkingDisplay summary={file.summary} initialShowThinking={showThinkingSections} />
							</div>
						{:else if isSummarizing}
							<div class="flex h-full items-center justify-center">
								<div class="text-gray-400">Generating summary...</div>
							</div>
						{:else if summary}
							<div>
								<ThinkingDisplay summary={summary} initialShowThinking={showThinkingSections} />
							</div>
						{:else}
							<div class="flex h-full items-center justify-center text-gray-400">
								Select a template and click summarize to generate a summary
							</div>
						{/if}
					</ScrollArea>
				</Tabs.Content>
			</Tabs.Root>
		</div>
	{/if}

	<Dialog.Root bind:open={titleDialogOpen}>
		<Dialog.Content class="w-[90svw] rounded-md p-2">
			<Dialog.Header>
				<Dialog.Title>Rename File</Dialog.Title>
				<Dialog.Description>Enter a new title for this file</Dialog.Description>
			</Dialog.Header>
			<div class="py-4">
				<Input
					bind:value={newTitle}
					placeholder="Enter new title"
					class={error ? 'border-red-500' : ''}
				/>
				{#if error}
					<p class="mt-1 text-xs text-red-500">{error}</p>
				{/if}
			</div>
			<Dialog.Footer>
				<div class="flex items-center justify-between">
					<Button variant="outline" onclick={() => (titleDialogOpen = false)}>Cancel</Button>
					<Button onclick={handleTitleUpdate}>Save</Button>
				</div>
			</Dialog.Footer>
		</Dialog.Content>
	</Dialog.Root>

	{#if file.diarization}
		<AlertDialog.Root bind:open={isDialogOpen}>
			<AlertDialog.Content class="w-[90svw] rounded-md p-2">
				<AlertDialog.Header>
					<AlertDialog.Title>Label Speakers</AlertDialog.Title>
					<AlertDialog.Description>
						Assign custom names to speakers in the transcript
					</AlertDialog.Description>
				</AlertDialog.Header>

				<SpeakerLabels
					fileId={file.id}
					transcript={file.transcript}
					onSave={handleSpeakerLabelsClose}
				/>
			</AlertDialog.Content>
		</AlertDialog.Root>
	{/if}
{/if}
=======
<script lang="ts">

	import * as DropdownMenu from '$lib/components/ui/dropdown-menu';

	import * as AlertDialog from '$lib/components/ui/alert-dialog';

	import * as ContextMenu from '$lib/components/ui/context-menu/index.js';

	import { apiFetch } from '$lib/api';

	import * as Dialog from '$lib/components/ui/dialog';

	import { get } from 'svelte/store';

	import { tick } from 'svelte';

	import * as Tabs from '$lib/components/ui/tabs/index.js';

	import { templates } from '$lib/stores/templateStore';

	import * as Command from '$lib/components/ui/command/index.js';

	import * as Popover from '$lib/components/ui/popover/index.js';

	import { Input } from '$lib/components/ui/input';

	import { Button } from '$lib/components/ui/button';

	import { onMount } from 'svelte';

	import { ScrollArea } from '$lib/components/ui/scroll-area';

	import { ChevronsUpDown, TextQuote, Check, Mic2, Settings } from 'lucide-svelte';

	import { toast } from 'svelte-sonner';

	import { audioFiles } from '$lib/stores/audioFiles';

	import { speakerLabels } from '$lib/stores/speakerLabels';

	import { getSpeakerColor } from '$lib/speakerColors';

	import AudioPlayer from './AudioPlayer.svelte';

	import SpeakerLabels from './SpeakerLabels.svelte';

	import { serverUrl } from '$lib/stores/config';

	import type { TranscriptSegment } from '$lib/types';



	interface FileProps {

		id: number;

		fileName: string;

		title?: string;

		uploadedAt: string;

		peaks: number[];

		transcript?: TranscriptSegment[];

		transcriptionStatus: string;

		diarization?: boolean;

	}



	// Props definition using $props

	let { file, isOpen = $bindable() } = $props();



	// Basic state management

	let isDialogOpen = $state(false);

	let titleDialogOpen = $state(false);

	let newTitle = $state('');

	let error = $state<string | null>(null);

	let audioUrl = $state('');



	let templateOpen = $state(false);

	let selectedTemplateId = $state('');

	let triggerRef = $state<HTMLButtonElement>(null!);



	let summary = $state('');

	let isSummarizing = $state(false);



	const selectedTemplate = $derived(

		$templates.find((t) => t.id === selectedTemplateId)?.title ?? 'Select a template...'

	);



	function closeAndFocusTrigger() {

		templateOpen = false;

		tick().then(() => {

			triggerRef?.focus();

		});

	}



	onMount(() => {

		templates.refresh();

	});



	onMount(async () => {

		console.log('MOUNTING -->');

		if (window.Capacitor?.isNative) {

			audioUrl = get(serverUrl);

			console.log('IS CAPACITOR -->', audioUrl);

		}

	});



	// Derived values

	let currentLabels = $derived(() => {

		return file?.id ? $speakerLabels[file.id] || {} : {};

	});



	let displayTitle = $derived(file?.title || file?.fileName || '');



	// Lifecycle cleanup

	$effect(() => {

		return () => {

			isDialogOpen = false;

			titleDialogOpen = false;

			error = null;

		};

	});



	// Error handling utility

	function logError(error: unknown, context: string): string {

		const errorMessage = error instanceof Error ? error.message : String(error);

		console.error(`[FilePanel] ${context}:`, errorMessage);

		return errorMessage;

	}



	function formatDate(date: string): string {

		if (!date) return '';

		try {

			return new Date(date).toLocaleDateString();

		} catch (error) {

			logError(error, 'Date formatting error');

			return '';

		}

	}



	function formatTime(seconds: number): string {

		try {

			const minutes = Math.floor(seconds / 60);

			const remainingSeconds = Math.floor(seconds % 60);

			return `${minutes}:${remainingSeconds.toString().padStart(2, '0')}`;

		} catch (error) {

			logError(error, 'Time formatting error');

			return '0:00';

		}

	}



	function openTitleDialog() {

		if (!file) {

			toast.error('No file selected');

			return;

		}



		try {

			newTitle = file.title || file.fileName;

			titleDialogOpen = true;

			error = null;

		} catch (error) {

			logError(error, 'Opening title dialog');

			toast.error('Unable to open rename dialog');

		}

	}



	async function handleTitleUpdate() {

		if (!file) return;



		try {

			if (!newTitle.trim()) {

				throw new Error('Title cannot be empty');

			}



			await audioFiles.updateFile(file.id, { title: newTitle });

			titleDialogOpen = false;

			error = null;

			toast.success('File renamed successfully');

		} catch (error) {

			const errorMessage = logError(error, 'Title update failed');

			error = errorMessage;

			toast.error('Failed to rename file. Please try again.');

		}

	}



	async function deleteFile(fileId) {

		let temp = file.title;

		isOpen = false;

		await audioFiles.deleteFile(fileId);

		await audioFiles.refresh();

		toast.success(`${temp} deleted`);

	}



	function handleSpeakerLabelsClose() {

		isDialogOpen = false;

		error = null;

	}



	async function doSummary() {

		if (!file?.transcript || !selectedTemplateId) {

			toast.error('Please select a template and ensure transcript is available');

			return;

		}



		try {

			isSummarizing = true;



			// Get the selected template's prompt

			const selectedTemplate = $templates.find((t) => t.id === selectedTemplateId);

			if (!selectedTemplate) {

				throw new Error('Template not found');

			}



			// Combine all transcript segments into one text

			const transcriptText = file.transcript.map((segment) => segment.text).join(' ');



			// Call our backend API endpoint with the file ID

			const response = await apiFetch('/api/summarize', {

				method: 'POST',

				headers: {

					'Content-Type': 'application/json'

				},

				body: JSON.stringify({

					fileId: file.id,

					prompt: selectedTemplate.prompt,

					transcript: transcriptText

				})

			});



			if (!response.ok) {

				throw new Error('Failed to generate summary');

			}



			const data = await response.json();

			summary = data.summary;

			audioFiles.refresh();



			// Show success message to user

			toast.success('Summary generated successfully');

		} catch (error) {

			const errorMessage = logError(error, 'Summary generation failed');

			toast.error(errorMessage);

		} finally {

			isSummarizing = false;

		}

	}

</script>



{#if file}

	<AudioPlayer 
  audioSrc={`${audioUrl}/api/audio/${file.id}`} 
  originalAudioSrc={file.originalFileName ? `${audioUrl}/api/audio/${file.id}?original=true` : undefined}
  peaks={file.peaks} 
/>



	{#if file.transcriptionStatus === 'completed' && file.transcript}

		<div class="mt-6">

			<Tabs.Root value="transcript">

				<div class="mb-2 flex items-center justify-between">

					<Tabs.List class="mb-2 bg-neutral-800/60">

						<Tabs.Trigger

							value="transcript"

							class="data-[state=active]:bg-neutral-600/90 data-[state=active]:text-gray-200"

							>Transcript</Tabs.Trigger

						>

						<Tabs.Trigger

							value="summary"

							class="data-[state=active]:bg-neutral-600/90 data-[state=active]:text-gray-200"

							>Summary</Tabs.Trigger

						>

					</Tabs.List>

					<div class="flex justify-end">

						<DropdownMenu.Root>

							<DropdownMenu.Trigger asChild>

								<Button variant="secondary" size="sm">

									<Settings size={16} class="mr-1 text-blue-500" />

									Options

								</Button>

							</DropdownMenu.Trigger>

							<DropdownMenu.Content>

								<DropdownMenu.Item class="data-[highlighted]:bg-gray-100" onclick={openTitleDialog}

									>Rename</DropdownMenu.Item

								>

								<DropdownMenu.Item

									class="data-[highlighted]:bg-gray-100"

									onclick={() => {

										deleteFile(file.id);

									}}>Delete</DropdownMenu.Item

								>

								{#if file.diarization}

									<DropdownMenu.Item

										class="data-[highlighted]:bg-gray-100"

										onclick={() => (isDialogOpen = true)}

									>

										Label Speakers

									</DropdownMenu.Item>

								{/if}

							</DropdownMenu.Content>

						</DropdownMenu.Root>

					</div>

				</div>

				<Tabs.Content value="transcript">

					<ScrollArea

						class="h-[45svh] rounded-lg p-4  text-base min-[390px]:h-[50svh] lg:h-[55svh]"

					>

						<div class="flex flex-col gap-5">

							{#each file.transcript as segment}

								<div class="flex flex-col gap-0">

									<div class="flex items-center gap-2 text-xs font-medium text-gray-400">

										{#if file.diarization && segment.speaker}

											<div

												class="flex items-center gap-1 text-sm"

												style="color: {getSpeakerColor(segment.speaker)}"

											>

												<Mic2 size={16} />

												{currentLabels[segment.speaker]?.charAt(0).toUpperCase() +

													currentLabels[segment.speaker]?.slice(1) ||

													segment.speaker.charAt(0).toUpperCase() + segment.speaker.slice(1)}

											</div>

										{/if}

										<div>{formatTime(segment.start)}</div>

									</div>

									<div class="text-base leading-relaxed text-gray-200">

										{segment.text}

									</div>

								</div>

							{/each}

						</div>

					</ScrollArea>

				</Tabs.Content>

				<Tabs.Content value="summary">

					<div class="flex items-center gap-2">

						<div class="space-y-4">

							<Popover.Root bind:open={templateOpen}>

								<Popover.Trigger bind:ref={triggerRef}>

									{#snippet child({ props })}

										<Button

											variant="outline"

											class="w-[300px] justify-between border-gray-600 bg-neutral-700/55 text-gray-300 hover:bg-neutral-600/40 hover:text-gray-200"

											{...props}

											role="combobox"

											aria-expanded={templateOpen}

										>

											{selectedTemplate}

											<ChevronsUpDown class="opacity-50" />

										</Button>

									{/snippet}

								</Popover.Trigger>

								<Popover.Content class="w-full border-gray-600 bg-gray-700 p-0">

									<Command.Root class="border-gray-600 bg-neutral-700">

										<Command.Input placeholder="Search templates..." class="h-9 text-gray-100" />

										<Command.List>

											<Command.Empty>No templates found.</Command.Empty>

											{#each $templates as template}

												<Command.Item

													value={template.title}

													onSelect={() => {

														selectedTemplateId = template.id;

														closeAndFocusTrigger();

													}}

													class="text-gray-200 aria-selected:bg-neutral-600 aria-selected:text-gray-50"

												>

													<Check class={selectedTemplateId !== template.id && 'text-transparent'} />

													{template.title}

												</Command.Item>

											{/each}

										</Command.List>

									</Command.Root>

								</Popover.Content>

							</Popover.Root>

						</div>

						<Button

							variant="ghost"

							size="icon"

							class="bg-neutral-700 p-1 disabled:bg-neutral-500"

							onclick={doSummary}

							disabled={isSummarizing || !selectedTemplateId}

						>

							<TextQuote size="20" class="text-gray-300" />

						</Button>

					</div>

					<ScrollArea

						class="h-[45svh] rounded-lg p-4  text-base min-[390px]:h-[50svh] lg:h-[55svh]"

					>

						{#if file.summary}

							<div class="mt-6 whitespace-pre-wrap text-gray-200">

								{file.summary}

							</div>

						{:else if isSummarizing}

							<div class="flex h-full items-center justify-center">

								<div class="text-gray-400">Generating summary...</div>

							</div>

						{:else if summary}

							<div class="whitespace-pre-wrap text-gray-200">

								{summary}

							</div>

						{:else}

							<div class="flex h-full items-center justify-center text-gray-400">

								Select a template and click summarize to generate a summary

							</div>

						{/if}

					</ScrollArea>

				</Tabs.Content>

			</Tabs.Root>

		</div>

	{/if}



	<Dialog.Root bind:open={titleDialogOpen}>

		<Dialog.Content class="w-[90svw] rounded-md p-2">

			<Dialog.Header>

				<Dialog.Title>Rename File</Dialog.Title>

				<Dialog.Description>Enter a new title for this file</Dialog.Description>

			</Dialog.Header>

			<div class="py-4">

				<Input

					bind:value={newTitle}

					placeholder="Enter new title"

					class={error ? 'border-red-500' : ''}

				/>

				{#if error}

					<p class="mt-1 text-xs text-red-500">{error}</p>

				{/if}

			</div>

			<Dialog.Footer>

				<div class="flex items-center justify-between">

					<Button variant="outline" onclick={() => (titleDialogOpen = false)}>Cancel</Button>

					<Button onclick={handleTitleUpdate}>Save</Button>

				</div>

			</Dialog.Footer>

		</Dialog.Content>

	</Dialog.Root>



	{#if file.diarization}

		<AlertDialog.Root bind:open={isDialogOpen}>

			<AlertDialog.Content class="w-[90svw] rounded-md p-2">

				<AlertDialog.Header>

					<AlertDialog.Title>Label Speakers</AlertDialog.Title>

					<AlertDialog.Description>

						Assign custom names to speakers in the transcript

					</AlertDialog.Description>

				</AlertDialog.Header>



				<SpeakerLabels

					fileId={file.id}

					transcript={file.transcript}

					onSave={handleSpeakerLabelsClose}

				/>

			</AlertDialog.Content>

		</AlertDialog.Root>

	{/if}

{/if}

>>>>>>> a78d7298
<|MERGE_RESOLUTION|>--- conflicted
+++ resolved
@@ -1,1283 +1,447 @@
-<<<<<<< HEAD
-<script lang="ts">
-	import * as DropdownMenu from '$lib/components/ui/dropdown-menu';
-	import * as AlertDialog from '$lib/components/ui/alert-dialog';
-	import * as ContextMenu from '$lib/components/ui/context-menu/index.js';
-	import { apiFetch } from '$lib/api';
-	import * as Dialog from '$lib/components/ui/dialog';
-	import { get } from 'svelte/store';
-	import { tick } from 'svelte';
-	import * as Tabs from '$lib/components/ui/tabs/index.js';
-	import { templates } from '$lib/stores/templateStore';
-	import * as Command from '$lib/components/ui/command/index.js';
-	import * as Popover from '$lib/components/ui/popover/index.js';
-	import { Input } from '$lib/components/ui/input';
-	import { Button } from '$lib/components/ui/button';
-	import { onMount } from 'svelte';
-	import { ScrollArea } from '$lib/components/ui/scroll-area';
-	import { ChevronsUpDown, TextQuote, Check, Mic2, Settings, BrainCircuit } from 'lucide-svelte';
-	import { toast } from 'svelte-sonner';
-	import { audioFiles } from '$lib/stores/audioFiles';
-	import { speakerLabels } from '$lib/stores/speakerLabels';
-	import { getSpeakerColor } from '$lib/speakerColors';
-	import { processThinkingSections, formatTime } from '$lib/utils';
-	import AudioPlayer from './AudioPlayer.svelte';
-	import SpeakerLabels from './SpeakerLabels.svelte';
-	import ThinkingDisplay from './ThinkingDisplay.svelte';
-	import { serverUrl } from '$lib/stores/config';
-	import type { TranscriptSegment } from '$lib/types';
-
-	interface FileProps {
-		id: number;
-		fileName: string;
-		title?: string;
-		uploadedAt: string;
-		peaks: number[];
-		transcript?: TranscriptSegment[];
-		transcriptionStatus: string;
-		diarization?: boolean;
-		summary?: string;
-	}
-
-	// Props definition using $props
-	let { file, isOpen = $bindable() } = $props();
-
-	let audioUrl = '';
-	let summary = '';
-	let isSummarizing = $state(false);
-	let selectedTemplateId = $state(null);
-	let selectedTemplate = $state('Select a template...');
-	let isDialogOpen = $state(false);
-	let titleDialogOpen = $state(false);
-	let newTitle = '';
-	let error = null;
-	let templateOpen = $state(false);
-	let triggerRef = null;
-	
-	// Toggle for handling thinking sections
-	let showThinkingSections = $state(true); 
-	
-	// Check for thinking sections in the summary
-	let summaryHasThinking = $derived(
-		Boolean(summary && typeof summary === 'string' && summary.includes('<think>'))
-	);
-	
-	// Check for thinking sections in the file summary
-	let fileSummaryHasThinking = $derived(
-		Boolean(file?.summary && typeof file.summary === 'string' && file.summary.includes('<think>'))
-	);
-	
-	// Combined check for any thinking sections
-	let hasThinkingSections = $derived(summaryHasThinking || fileSummaryHasThinking);
-
-	function logError(error: any, context: string) {
-		console.error(`${context}:`, error);
-		return error.message || 'An unexpected error occurred';
-	}
-
-	// Handle template selection
-	function selectTemplate(templateId: string, templateTitle: string) {
-		console.log("Template selected:", templateTitle, templateId);
-		selectedTemplateId = templateId;
-		selectedTemplate = templateTitle;
-		templateOpen = false;
-	}
-
-	// Load initial data
-	onMount(async () => {
-		audioUrl = get(serverUrl) || '';
-
-		if (file?.id) {
-			// Load speaker labels if they exist
-			await speakerLabels.loadLabels(file.id);
-
-			// Set title if it exists
-			if (file.title) {
-				newTitle = file.title;
-			}
-		}
-	});
-
-	// Reactive binding for speaker labels
-	const currentLabels = $derived(get(speakerLabels)[file?.id] || {});
-
-	// Watch for template selection changes
-	$effect(() => {
-		if (file) {
-			summary = '';
-			if (file.title) {
-				newTitle = file.title;
-			}
-		}
-	});
-
-	function openTitleDialog() {
-		titleDialogOpen = true;
-		newTitle = file.title || '';
-	}
-
-	async function handleTitleUpdate() {
-		if (!newTitle.trim()) {
-			error = 'Title cannot be empty';
-			return;
-		}
-
-		try {
-			error = null;
-			const response = await apiFetch(`/api/audio/${file.id}`, {
-				method: 'PATCH',
-				headers: {
-					'Content-Type': 'application/json'
-				},
-				body: JSON.stringify({
-					title: newTitle
-				})
-			});
-
-			if (!response.ok) {
-				throw new Error('Failed to update title');
-			}
-
-			titleDialogOpen = false;
-			audioFiles.refresh();
-			toast.success('Title updated successfully');
-		} catch (error) {
-			const errorMessage = logError(error, 'Title update failed');
-			error = errorMessage;
-			toast.error('Failed to rename file. Please try again.');
-		}
-	}
-
-	async function deleteFile(fileId) {
-		let temp = file.title;
-		isOpen = false;
-		await audioFiles.deleteFile(fileId);
-		await audioFiles.refresh();
-		toast.success(`${temp} deleted`);
-	}
-
-	function handleSpeakerLabelsClose() {
-		isDialogOpen = false;
-		error = null;
-	}
-
-	// Rewritten to use promise-based approach
-	function doSummary() {
-		console.log("doSummary called");
-		
-		if (!file?.transcript || !selectedTemplateId) {
-			toast.error('Please select a template and ensure transcript is available');
-			return;
-		}
-
-		isSummarizing = true;
-		console.log("Setting isSummarizing to true");
-
-		try {
-			// Get the selected template's prompt
-			const template = $templates.find((t) => t.id === selectedTemplateId);
-			if (!template) {
-				throw new Error('Template not found');
-			}
-
-			// Combine all transcript segments into one text
-			const transcriptText = file.transcript.map((segment) => segment.text).join(' ');
-
-			// Use promise chaining instead of async/await
-			apiFetch('/api/summarize', {
-				method: 'POST',
-				headers: {
-					'Content-Type': 'application/json'
-				},
-				body: JSON.stringify({
-					fileId: file.id,
-					prompt: template.prompt,
-					transcript: transcriptText,
-					processThinking: false // False to keep thinking sections for UI processing
-				})
-			})
-			.then(response => {
-				console.log("API response received", response.status);
-				if (!response.ok) {
-					throw new Error('Failed to generate summary');
-				}
-				return response.json();
-			})
-			.then(data => {
-				console.log("Data parsed successfully");
-				summary = data.summary;
-				return audioFiles.refresh();
-			})
-			.then(() => {
-				console.log("Summary generated and files refreshed");
-				toast.success('Summary generated successfully');
-			})
-			.catch(error => {
-				console.error("Promise chain error:", error);
-				const errorMessage = logError(error, 'Summary generation failed');
-				toast.error(errorMessage);
-			})
-			.finally(() => {
-				console.log("Setting isSummarizing to false");
-				isSummarizing = false;
-			});
-		} catch (error) {
-			console.error("Initial setup error:", error);
-			const errorMessage = logError(error, 'Summary generation failed');
-			toast.error(errorMessage);
-			isSummarizing = false;
-		}
-	}
-</script>
-
-{#if file}
-	<AudioPlayer audioSrc={`${audioUrl}/api/audio/${file.id}`} peaks={file.peaks} />
-
-	{#if file.transcriptionStatus === 'completed' && file.transcript}
-		<div class="mt-6">
-			<Tabs.Root value="transcript">
-				<div class="mb-2 flex items-center justify-between">
-					<Tabs.List class="mb-2 bg-neutral-800/60">
-						<Tabs.Trigger
-							value="transcript"
-							class="data-[state=active]:bg-neutral-600/90 data-[state=active]:text-gray-200"
-							>Transcript</Tabs.Trigger
-						>
-						<Tabs.Trigger
-							value="summary"
-							class="data-[state=active]:bg-neutral-600/90 data-[state=active]:text-gray-200"
-							>Summary</Tabs.Trigger
-						>
-					</Tabs.List>
-					<div class="flex justify-end">
-						<DropdownMenu.Root>
-							<DropdownMenu.Trigger asChild>
-								<Button variant="secondary" size="sm">
-									<Settings size={16} class="mr-1 text-blue-500" />
-									Options
-								</Button>
-							</DropdownMenu.Trigger>
-							<DropdownMenu.Content>
-								<DropdownMenu.Item class="data-[highlighted]:bg-gray-100" onclick={openTitleDialog}
-									>Rename</DropdownMenu.Item
-								>
-								<DropdownMenu.Item
-									class="data-[highlighted]:bg-gray-100"
-									onclick={() => {
-										deleteFile(file.id);
-									}}>Delete</DropdownMenu.Item
-								>
-								{#if file.diarization}
-									<DropdownMenu.Item
-										class="data-[highlighted]:bg-gray-100"
-										onclick={() => (isDialogOpen = true)}
-									>
-										Label Speakers
-									</DropdownMenu.Item>
-								{/if}
-							</DropdownMenu.Content>
-						</DropdownMenu.Root>
-					</div>
-				</div>
-				<Tabs.Content value="transcript">
-					<ScrollArea
-						class="h-[45svh] rounded-lg p-4 text-base min-[390px]:h-[50svh] lg:h-[55svh]"
-					>
-						<div class="flex flex-col gap-5">
-							{#each file.transcript as segment}
-								<div class="flex flex-col gap-0">
-									<div class="flex items-center gap-2 text-xs font-medium text-gray-400">
-										{#if file.diarization && segment.speaker}
-											<div
-												class="flex items-center gap-1 text-sm"
-												style="color: {getSpeakerColor(segment.speaker)}"
-											>
-												<Mic2 size={16} />
-												{currentLabels[segment.speaker]?.charAt(0).toUpperCase() +
-													currentLabels[segment.speaker]?.slice(1) ||
-													segment.speaker.charAt(0).toUpperCase() + segment.speaker.slice(1)}
-											</div>
-										{/if}
-										<div>{formatTime(segment.start)}</div>
-									</div>
-									<div class="text-base leading-relaxed text-gray-200">
-										{segment.text}
-									</div>
-								</div>
-							{/each}
-						</div>
-					</ScrollArea>
-				</Tabs.Content>
-				<Tabs.Content value="summary">
-					<div class="flex items-center gap-2">
-						<div class="space-y-4">
-							<Popover.Root bind:open={templateOpen}>
-								<Popover.Trigger bind:ref={triggerRef}>
-									{#snippet child({ props })}
-										<Button
-											variant="outline"
-											class="w-[300px] justify-between border-gray-600 bg-neutral-700/55 text-gray-300 hover:bg-neutral-600/40 hover:text-gray-200"
-											{...props}
-											role="combobox"
-											aria-expanded={templateOpen}
-										>
-											{selectedTemplate}
-											<ChevronsUpDown class="opacity-50" />
-										</Button>
-									{/snippet}
-								</Popover.Trigger>
-								<Popover.Content class="w-full border-gray-600 bg-gray-700 p-0">
-									<Command.Root class="border-gray-600 bg-neutral-700">
-										<Command.Input placeholder="Search templates..." class="h-9 text-gray-100" />
-										<Command.List>
-											<Command.Empty>No templates found.</Command.Empty>
-											{#each $templates as template}
-												<div 
-													class="flex items-center gap-2 px-2 py-1.5 text-sm text-gray-200 hover:bg-neutral-600 hover:text-gray-50 cursor-pointer"
-													onclick={() => selectTemplate(template.id, template.title)}
-												>
-													<Check class={selectedTemplateId !== template.id ? "text-transparent" : ""} />
-													{template.title}
-												</div>
-											{/each}
-										</Command.List>
-									</Command.Root>
-								</Popover.Content>
-							</Popover.Root>
-						</div>
-						<div class="flex gap-2">
-							<Button
-								variant="ghost"
-								size="icon"
-								class="bg-neutral-700 p-1 disabled:bg-neutral-500"
-								onclick={() => doSummary()}
-								disabled={isSummarizing || !selectedTemplateId}
-							>
-								<TextQuote size="20" class="text-gray-300" />
-							</Button>
-							
-							{#if summaryHasThinking || fileSummaryHasThinking}
-								<Button
-									variant="ghost"
-									size="icon"
-									class="bg-neutral-700 p-1"
-									onclick={() => showThinkingSections = !showThinkingSections}
-									title={showThinkingSections ? "Hide AI\'s thinking process" : "Show AI\'s thinking process"}
-								>
-									<BrainCircuit size="20" class={showThinkingSections ? "text-amber-400" : "text-gray-500"} />
-								</Button>
-							{/if}
-						</div>
-					</div>
-					<ScrollArea
-						class="h-[45svh] rounded-lg p-4 text-base min-[390px]:h-[50svh] lg:h-[55svh]"
-					>
-						{#if file.summary}
-							<div class="mt-6">
-								<ThinkingDisplay summary={file.summary} initialShowThinking={showThinkingSections} />
-							</div>
-						{:else if isSummarizing}
-							<div class="flex h-full items-center justify-center">
-								<div class="text-gray-400">Generating summary...</div>
-							</div>
-						{:else if summary}
-							<div>
-								<ThinkingDisplay summary={summary} initialShowThinking={showThinkingSections} />
-							</div>
-						{:else}
-							<div class="flex h-full items-center justify-center text-gray-400">
-								Select a template and click summarize to generate a summary
-							</div>
-						{/if}
-					</ScrollArea>
-				</Tabs.Content>
-			</Tabs.Root>
-		</div>
-	{/if}
-
-	<Dialog.Root bind:open={titleDialogOpen}>
-		<Dialog.Content class="w-[90svw] rounded-md p-2">
-			<Dialog.Header>
-				<Dialog.Title>Rename File</Dialog.Title>
-				<Dialog.Description>Enter a new title for this file</Dialog.Description>
-			</Dialog.Header>
-			<div class="py-4">
-				<Input
-					bind:value={newTitle}
-					placeholder="Enter new title"
-					class={error ? 'border-red-500' : ''}
-				/>
-				{#if error}
-					<p class="mt-1 text-xs text-red-500">{error}</p>
-				{/if}
-			</div>
-			<Dialog.Footer>
-				<div class="flex items-center justify-between">
-					<Button variant="outline" onclick={() => (titleDialogOpen = false)}>Cancel</Button>
-					<Button onclick={handleTitleUpdate}>Save</Button>
-				</div>
-			</Dialog.Footer>
-		</Dialog.Content>
-	</Dialog.Root>
-
-	{#if file.diarization}
-		<AlertDialog.Root bind:open={isDialogOpen}>
-			<AlertDialog.Content class="w-[90svw] rounded-md p-2">
-				<AlertDialog.Header>
-					<AlertDialog.Title>Label Speakers</AlertDialog.Title>
-					<AlertDialog.Description>
-						Assign custom names to speakers in the transcript
-					</AlertDialog.Description>
-				</AlertDialog.Header>
-
-				<SpeakerLabels
-					fileId={file.id}
-					transcript={file.transcript}
-					onSave={handleSpeakerLabelsClose}
-				/>
-			</AlertDialog.Content>
-		</AlertDialog.Root>
-	{/if}
-{/if}
-=======
-<script lang="ts">
-
-	import * as DropdownMenu from '$lib/components/ui/dropdown-menu';
-
-	import * as AlertDialog from '$lib/components/ui/alert-dialog';
-
-	import * as ContextMenu from '$lib/components/ui/context-menu/index.js';
-
-	import { apiFetch } from '$lib/api';
-
-	import * as Dialog from '$lib/components/ui/dialog';
-
-	import { get } from 'svelte/store';
-
-	import { tick } from 'svelte';
-
-	import * as Tabs from '$lib/components/ui/tabs/index.js';
-
-	import { templates } from '$lib/stores/templateStore';
-
-	import * as Command from '$lib/components/ui/command/index.js';
-
-	import * as Popover from '$lib/components/ui/popover/index.js';
-
-	import { Input } from '$lib/components/ui/input';
-
-	import { Button } from '$lib/components/ui/button';
-
-	import { onMount } from 'svelte';
-
-	import { ScrollArea } from '$lib/components/ui/scroll-area';
-
-	import { ChevronsUpDown, TextQuote, Check, Mic2, Settings } from 'lucide-svelte';
-
-	import { toast } from 'svelte-sonner';
-
-	import { audioFiles } from '$lib/stores/audioFiles';
-
-	import { speakerLabels } from '$lib/stores/speakerLabels';
-
-	import { getSpeakerColor } from '$lib/speakerColors';
-
-	import AudioPlayer from './AudioPlayer.svelte';
-
-	import SpeakerLabels from './SpeakerLabels.svelte';
-
-	import { serverUrl } from '$lib/stores/config';
-
-	import type { TranscriptSegment } from '$lib/types';
-
-
-
-	interface FileProps {
-
-		id: number;
-
-		fileName: string;
-
-		title?: string;
-
-		uploadedAt: string;
-
-		peaks: number[];
-
-		transcript?: TranscriptSegment[];
-
-		transcriptionStatus: string;
-
-		diarization?: boolean;
-
-	}
-
-
-
-	// Props definition using $props
-
-	let { file, isOpen = $bindable() } = $props();
-
-
-
-	// Basic state management
-
-	let isDialogOpen = $state(false);
-
-	let titleDialogOpen = $state(false);
-
-	let newTitle = $state('');
-
-	let error = $state<string | null>(null);
-
-	let audioUrl = $state('');
-
-
-
-	let templateOpen = $state(false);
-
-	let selectedTemplateId = $state('');
-
-	let triggerRef = $state<HTMLButtonElement>(null!);
-
-
-
-	let summary = $state('');
-
-	let isSummarizing = $state(false);
-
-
-
-	const selectedTemplate = $derived(
-
-		$templates.find((t) => t.id === selectedTemplateId)?.title ?? 'Select a template...'
-
-	);
-
-
-
-	function closeAndFocusTrigger() {
-
-		templateOpen = false;
-
-		tick().then(() => {
-
-			triggerRef?.focus();
-
-		});
-
-	}
-
-
-
-	onMount(() => {
-
-		templates.refresh();
-
-	});
-
-
-
-	onMount(async () => {
-
-		console.log('MOUNTING -->');
-
-		if (window.Capacitor?.isNative) {
-
-			audioUrl = get(serverUrl);
-
-			console.log('IS CAPACITOR -->', audioUrl);
-
-		}
-
-	});
-
-
-
-	// Derived values
-
-	let currentLabels = $derived(() => {
-
-		return file?.id ? $speakerLabels[file.id] || {} : {};
-
-	});
-
-
-
-	let displayTitle = $derived(file?.title || file?.fileName || '');
-
-
-
-	// Lifecycle cleanup
-
-	$effect(() => {
-
-		return () => {
-
-			isDialogOpen = false;
-
-			titleDialogOpen = false;
-
-			error = null;
-
-		};
-
-	});
-
-
-
-	// Error handling utility
-
-	function logError(error: unknown, context: string): string {
-
-		const errorMessage = error instanceof Error ? error.message : String(error);
-
-		console.error(`[FilePanel] ${context}:`, errorMessage);
-
-		return errorMessage;
-
-	}
-
-
-
-	function formatDate(date: string): string {
-
-		if (!date) return '';
-
-		try {
-
-			return new Date(date).toLocaleDateString();
-
-		} catch (error) {
-
-			logError(error, 'Date formatting error');
-
-			return '';
-
-		}
-
-	}
-
-
-
-	function formatTime(seconds: number): string {
-
-		try {
-
-			const minutes = Math.floor(seconds / 60);
-
-			const remainingSeconds = Math.floor(seconds % 60);
-
-			return `${minutes}:${remainingSeconds.toString().padStart(2, '0')}`;
-
-		} catch (error) {
-
-			logError(error, 'Time formatting error');
-
-			return '0:00';
-
-		}
-
-	}
-
-
-
-	function openTitleDialog() {
-
-		if (!file) {
-
-			toast.error('No file selected');
-
-			return;
-
-		}
-
-
-
-		try {
-
-			newTitle = file.title || file.fileName;
-
-			titleDialogOpen = true;
-
-			error = null;
-
-		} catch (error) {
-
-			logError(error, 'Opening title dialog');
-
-			toast.error('Unable to open rename dialog');
-
-		}
-
-	}
-
-
-
-	async function handleTitleUpdate() {
-
-		if (!file) return;
-
-
-
-		try {
-
-			if (!newTitle.trim()) {
-
-				throw new Error('Title cannot be empty');
-
-			}
-
-
-
-			await audioFiles.updateFile(file.id, { title: newTitle });
-
-			titleDialogOpen = false;
-
-			error = null;
-
-			toast.success('File renamed successfully');
-
-		} catch (error) {
-
-			const errorMessage = logError(error, 'Title update failed');
-
-			error = errorMessage;
-
-			toast.error('Failed to rename file. Please try again.');
-
-		}
-
-	}
-
-
-
-	async function deleteFile(fileId) {
-
-		let temp = file.title;
-
-		isOpen = false;
-
-		await audioFiles.deleteFile(fileId);
-
-		await audioFiles.refresh();
-
-		toast.success(`${temp} deleted`);
-
-	}
-
-
-
-	function handleSpeakerLabelsClose() {
-
-		isDialogOpen = false;
-
-		error = null;
-
-	}
-
-
-
-	async function doSummary() {
-
-		if (!file?.transcript || !selectedTemplateId) {
-
-			toast.error('Please select a template and ensure transcript is available');
-
-			return;
-
-		}
-
-
-
-		try {
-
-			isSummarizing = true;
-
-
-
-			// Get the selected template's prompt
-
-			const selectedTemplate = $templates.find((t) => t.id === selectedTemplateId);
-
-			if (!selectedTemplate) {
-
-				throw new Error('Template not found');
-
-			}
-
-
-
-			// Combine all transcript segments into one text
-
-			const transcriptText = file.transcript.map((segment) => segment.text).join(' ');
-
-
-
-			// Call our backend API endpoint with the file ID
-
-			const response = await apiFetch('/api/summarize', {
-
-				method: 'POST',
-
-				headers: {
-
-					'Content-Type': 'application/json'
-
-				},
-
-				body: JSON.stringify({
-
-					fileId: file.id,
-
-					prompt: selectedTemplate.prompt,
-
-					transcript: transcriptText
-
-				})
-
-			});
-
-
-
-			if (!response.ok) {
-
-				throw new Error('Failed to generate summary');
-
-			}
-
-
-
-			const data = await response.json();
-
-			summary = data.summary;
-
-			audioFiles.refresh();
-
-
-
-			// Show success message to user
-
-			toast.success('Summary generated successfully');
-
-		} catch (error) {
-
-			const errorMessage = logError(error, 'Summary generation failed');
-
-			toast.error(errorMessage);
-
-		} finally {
-
-			isSummarizing = false;
-
-		}
-
-	}
-
-</script>
-
-
-
-{#if file}
-
-	<AudioPlayer 
-  audioSrc={`${audioUrl}/api/audio/${file.id}`} 
-  originalAudioSrc={file.originalFileName ? `${audioUrl}/api/audio/${file.id}?original=true` : undefined}
-  peaks={file.peaks} 
-/>
-
-
-
-	{#if file.transcriptionStatus === 'completed' && file.transcript}
-
-		<div class="mt-6">
-
-			<Tabs.Root value="transcript">
-
-				<div class="mb-2 flex items-center justify-between">
-
-					<Tabs.List class="mb-2 bg-neutral-800/60">
-
-						<Tabs.Trigger
-
-							value="transcript"
-
-							class="data-[state=active]:bg-neutral-600/90 data-[state=active]:text-gray-200"
-
-							>Transcript</Tabs.Trigger
-
-						>
-
-						<Tabs.Trigger
-
-							value="summary"
-
-							class="data-[state=active]:bg-neutral-600/90 data-[state=active]:text-gray-200"
-
-							>Summary</Tabs.Trigger
-
-						>
-
-					</Tabs.List>
-
-					<div class="flex justify-end">
-
-						<DropdownMenu.Root>
-
-							<DropdownMenu.Trigger asChild>
-
-								<Button variant="secondary" size="sm">
-
-									<Settings size={16} class="mr-1 text-blue-500" />
-
-									Options
-
-								</Button>
-
-							</DropdownMenu.Trigger>
-
-							<DropdownMenu.Content>
-
-								<DropdownMenu.Item class="data-[highlighted]:bg-gray-100" onclick={openTitleDialog}
-
-									>Rename</DropdownMenu.Item
-
-								>
-
-								<DropdownMenu.Item
-
-									class="data-[highlighted]:bg-gray-100"
-
-									onclick={() => {
-
-										deleteFile(file.id);
-
-									}}>Delete</DropdownMenu.Item
-
-								>
-
-								{#if file.diarization}
-
-									<DropdownMenu.Item
-
-										class="data-[highlighted]:bg-gray-100"
-
-										onclick={() => (isDialogOpen = true)}
-
-									>
-
-										Label Speakers
-
-									</DropdownMenu.Item>
-
-								{/if}
-
-							</DropdownMenu.Content>
-
-						</DropdownMenu.Root>
-
-					</div>
-
-				</div>
-
-				<Tabs.Content value="transcript">
-
-					<ScrollArea
-
-						class="h-[45svh] rounded-lg p-4  text-base min-[390px]:h-[50svh] lg:h-[55svh]"
-
-					>
-
-						<div class="flex flex-col gap-5">
-
-							{#each file.transcript as segment}
-
-								<div class="flex flex-col gap-0">
-
-									<div class="flex items-center gap-2 text-xs font-medium text-gray-400">
-
-										{#if file.diarization && segment.speaker}
-
-											<div
-
-												class="flex items-center gap-1 text-sm"
-
-												style="color: {getSpeakerColor(segment.speaker)}"
-
-											>
-
-												<Mic2 size={16} />
-
-												{currentLabels[segment.speaker]?.charAt(0).toUpperCase() +
-
-													currentLabels[segment.speaker]?.slice(1) ||
-
-													segment.speaker.charAt(0).toUpperCase() + segment.speaker.slice(1)}
-
-											</div>
-
-										{/if}
-
-										<div>{formatTime(segment.start)}</div>
-
-									</div>
-
-									<div class="text-base leading-relaxed text-gray-200">
-
-										{segment.text}
-
-									</div>
-
-								</div>
-
-							{/each}
-
-						</div>
-
-					</ScrollArea>
-
-				</Tabs.Content>
-
-				<Tabs.Content value="summary">
-
-					<div class="flex items-center gap-2">
-
-						<div class="space-y-4">
-
-							<Popover.Root bind:open={templateOpen}>
-
-								<Popover.Trigger bind:ref={triggerRef}>
-
-									{#snippet child({ props })}
-
-										<Button
-
-											variant="outline"
-
-											class="w-[300px] justify-between border-gray-600 bg-neutral-700/55 text-gray-300 hover:bg-neutral-600/40 hover:text-gray-200"
-
-											{...props}
-
-											role="combobox"
-
-											aria-expanded={templateOpen}
-
-										>
-
-											{selectedTemplate}
-
-											<ChevronsUpDown class="opacity-50" />
-
-										</Button>
-
-									{/snippet}
-
-								</Popover.Trigger>
-
-								<Popover.Content class="w-full border-gray-600 bg-gray-700 p-0">
-
-									<Command.Root class="border-gray-600 bg-neutral-700">
-
-										<Command.Input placeholder="Search templates..." class="h-9 text-gray-100" />
-
-										<Command.List>
-
-											<Command.Empty>No templates found.</Command.Empty>
-
-											{#each $templates as template}
-
-												<Command.Item
-
-													value={template.title}
-
-													onSelect={() => {
-
-														selectedTemplateId = template.id;
-
-														closeAndFocusTrigger();
-
-													}}
-
-													class="text-gray-200 aria-selected:bg-neutral-600 aria-selected:text-gray-50"
-
-												>
-
-													<Check class={selectedTemplateId !== template.id && 'text-transparent'} />
-
-													{template.title}
-
-												</Command.Item>
-
-											{/each}
-
-										</Command.List>
-
-									</Command.Root>
-
-								</Popover.Content>
-
-							</Popover.Root>
-
-						</div>
-
-						<Button
-
-							variant="ghost"
-
-							size="icon"
-
-							class="bg-neutral-700 p-1 disabled:bg-neutral-500"
-
-							onclick={doSummary}
-
-							disabled={isSummarizing || !selectedTemplateId}
-
-						>
-
-							<TextQuote size="20" class="text-gray-300" />
-
-						</Button>
-
-					</div>
-
-					<ScrollArea
-
-						class="h-[45svh] rounded-lg p-4  text-base min-[390px]:h-[50svh] lg:h-[55svh]"
-
-					>
-
-						{#if file.summary}
-
-							<div class="mt-6 whitespace-pre-wrap text-gray-200">
-
-								{file.summary}
-
-							</div>
-
-						{:else if isSummarizing}
-
-							<div class="flex h-full items-center justify-center">
-
-								<div class="text-gray-400">Generating summary...</div>
-
-							</div>
-
-						{:else if summary}
-
-							<div class="whitespace-pre-wrap text-gray-200">
-
-								{summary}
-
-							</div>
-
-						{:else}
-
-							<div class="flex h-full items-center justify-center text-gray-400">
-
-								Select a template and click summarize to generate a summary
-
-							</div>
-
-						{/if}
-
-					</ScrollArea>
-
-				</Tabs.Content>
-
-			</Tabs.Root>
-
-		</div>
-
-	{/if}
-
-
-
-	<Dialog.Root bind:open={titleDialogOpen}>
-
-		<Dialog.Content class="w-[90svw] rounded-md p-2">
-
-			<Dialog.Header>
-
-				<Dialog.Title>Rename File</Dialog.Title>
-
-				<Dialog.Description>Enter a new title for this file</Dialog.Description>
-
-			</Dialog.Header>
-
-			<div class="py-4">
-
-				<Input
-
-					bind:value={newTitle}
-
-					placeholder="Enter new title"
-
-					class={error ? 'border-red-500' : ''}
-
-				/>
-
-				{#if error}
-
-					<p class="mt-1 text-xs text-red-500">{error}</p>
-
-				{/if}
-
-			</div>
-
-			<Dialog.Footer>
-
-				<div class="flex items-center justify-between">
-
-					<Button variant="outline" onclick={() => (titleDialogOpen = false)}>Cancel</Button>
-
-					<Button onclick={handleTitleUpdate}>Save</Button>
-
-				</div>
-
-			</Dialog.Footer>
-
-		</Dialog.Content>
-
-	</Dialog.Root>
-
-
-
-	{#if file.diarization}
-
-		<AlertDialog.Root bind:open={isDialogOpen}>
-
-			<AlertDialog.Content class="w-[90svw] rounded-md p-2">
-
-				<AlertDialog.Header>
-
-					<AlertDialog.Title>Label Speakers</AlertDialog.Title>
-
-					<AlertDialog.Description>
-
-						Assign custom names to speakers in the transcript
-
-					</AlertDialog.Description>
-
-				</AlertDialog.Header>
-
-
-
-				<SpeakerLabels
-
-					fileId={file.id}
-
-					transcript={file.transcript}
-
-					onSave={handleSpeakerLabelsClose}
-
-				/>
-
-			</AlertDialog.Content>
-
-		</AlertDialog.Root>
-
-	{/if}
-
-{/if}
-
->>>>>>> a78d7298
+<script lang="ts">
+	import * as DropdownMenu from '$lib/components/ui/dropdown-menu';
+	import * as AlertDialog from '$lib/components/ui/alert-dialog';
+	import * as ContextMenu from '$lib/components/ui/context-menu/index.js';
+	import { apiFetch } from '$lib/api';
+	import * as Dialog from '$lib/components/ui/dialog';
+	import { get } from 'svelte/store';
+	import { tick } from 'svelte';
+	import * as Tabs from '$lib/components/ui/tabs/index.js';
+	import { templates } from '$lib/stores/templateStore';
+	import * as Command from '$lib/components/ui/command/index.js';
+	import * as Popover from '$lib/components/ui/popover/index.js';
+	import { Input } from '$lib/components/ui/input';
+	import { Button } from '$lib/components/ui/button';
+	import { onMount } from 'svelte';
+	import { ScrollArea } from '$lib/components/ui/scroll-area';
+	import { ChevronsUpDown, TextQuote, Check, Mic2, Settings, BrainCircuit } from 'lucide-svelte';
+	import { toast } from 'svelte-sonner';
+	import { audioFiles } from '$lib/stores/audioFiles';
+	import { speakerLabels } from '$lib/stores/speakerLabels';
+	import { getSpeakerColor } from '$lib/speakerColors';
+	import { processThinkingSections, formatTime } from '$lib/utils';
+	import AudioPlayer from './AudioPlayer.svelte';
+	import SpeakerLabels from './SpeakerLabels.svelte';
+	import ThinkingDisplay from './ThinkingDisplay.svelte';
+	import { serverUrl } from '$lib/stores/config';
+	import type { TranscriptSegment } from '$lib/types';
+
+	interface FileProps {
+		id: number;
+		fileName: string;
+		title?: string;
+		uploadedAt: string;
+		peaks: number[];
+		transcript?: TranscriptSegment[];
+		transcriptionStatus: string;
+		diarization?: boolean;
+		summary?: string;
+		originalFileName?: string;
+	}
+
+	// Props definition using $props
+	let { file, isOpen = $bindable() } = $props();
+
+	let audioUrl = '';
+	let summary = '';
+	let isSummarizing = $state(false);
+	let selectedTemplateId = $state(null);
+	let selectedTemplate = $state('Select a template...');
+	let isDialogOpen = $state(false);
+	let titleDialogOpen = $state(false);
+	let newTitle = '';
+	let error = null;
+	let templateOpen = $state(false);
+	let triggerRef = null;
+	
+	// Toggle for handling thinking sections
+	let showThinkingSections = $state(true); 
+	
+	// Check for thinking sections in the summary
+	let summaryHasThinking = $derived(
+		Boolean(summary && typeof summary === 'string' && summary.includes('<think>'))
+	);
+	
+	// Check for thinking sections in the file summary
+	let fileSummaryHasThinking = $derived(
+		Boolean(file?.summary && typeof file.summary === 'string' && file.summary.includes('<think>'))
+	);
+	
+	// Combined check for any thinking sections
+	let hasThinkingSections = $derived(summaryHasThinking || fileSummaryHasThinking);
+
+	function logError(error: any, context: string) {
+		console.error(`${context}:`, error);
+		return error.message || 'An unexpected error occurred';
+	}
+
+	// Handle template selection
+	function selectTemplate(templateId: string, templateTitle: string) {
+		console.log("Template selected:", templateTitle, templateId);
+		selectedTemplateId = templateId;
+		selectedTemplate = templateTitle;
+		templateOpen = false;
+	}
+
+	// Load initial data
+	onMount(async () => {
+		if (window.Capacitor?.isNative) {
+			audioUrl = get(serverUrl);
+		}
+
+		if (file?.id) {
+			// Load speaker labels if they exist
+			await speakerLabels.loadLabels(file.id);
+
+			// Set title if it exists
+			if (file.title) {
+				newTitle = file.title;
+			}
+		}
+	});
+
+	// Reactive binding for speaker labels
+	const currentLabels = $derived(get(speakerLabels)[file?.id] || {});
+
+	// Watch for template selection changes
+	$effect(() => {
+		if (file) {
+			summary = '';
+			if (file.title) {
+				newTitle = file.title;
+			}
+		}
+	});
+
+	function openTitleDialog() {
+		titleDialogOpen = true;
+		newTitle = file.title || '';
+	}
+
+	async function handleTitleUpdate() {
+		if (!newTitle.trim()) {
+			error = 'Title cannot be empty';
+			return;
+		}
+
+		try {
+			error = null;
+			const response = await apiFetch(`/api/audio/${file.id}`, {
+				method: 'PATCH',
+				headers: {
+					'Content-Type': 'application/json'
+				},
+				body: JSON.stringify({
+					title: newTitle
+				})
+			});
+
+			if (!response.ok) {
+				throw new Error('Failed to update title');
+			}
+
+			titleDialogOpen = false;
+			audioFiles.refresh();
+			toast.success('Title updated successfully');
+		} catch (error) {
+			const errorMessage = logError(error, 'Title update failed');
+			error = errorMessage;
+			toast.error('Failed to rename file. Please try again.');
+		}
+	}
+
+	async function deleteFile(fileId) {
+		let temp = file.title;
+		isOpen = false;
+		await audioFiles.deleteFile(fileId);
+		await audioFiles.refresh();
+		toast.success(`${temp} deleted`);
+	}
+
+	function handleSpeakerLabelsClose() {
+		isDialogOpen = false;
+		error = null;
+	}
+
+	// Rewritten to use promise-based approach
+	function doSummary() {
+		console.log("doSummary called");
+		
+		if (!file?.transcript || !selectedTemplateId) {
+			toast.error('Please select a template and ensure transcript is available');
+			return;
+		}
+
+		isSummarizing = true;
+		console.log("Setting isSummarizing to true");
+
+		try {
+			// Get the selected template's prompt
+			const template = $templates.find((t) => t.id === selectedTemplateId);
+			if (!template) {
+				throw new Error('Template not found');
+			}
+
+			// Combine all transcript segments into one text
+			const transcriptText = file.transcript.map((segment) => segment.text).join(' ');
+
+			// Use promise chaining instead of async/await
+			apiFetch('/api/summarize', {
+				method: 'POST',
+				headers: {
+					'Content-Type': 'application/json'
+				},
+				body: JSON.stringify({
+					fileId: file.id,
+					prompt: template.prompt,
+					transcript: transcriptText,
+					processThinking: false // False to keep thinking sections for UI processing
+				})
+			})
+			.then(response => {
+				console.log("API response received", response.status);
+				if (!response.ok) {
+					throw new Error('Failed to generate summary');
+				}
+				return response.json();
+			})
+			.then(data => {
+				console.log("Data parsed successfully");
+				summary = data.summary;
+				return audioFiles.refresh();
+			})
+			.then(() => {
+				console.log("Summary generated and files refreshed");
+				toast.success('Summary generated successfully');
+			})
+			.catch(error => {
+				console.error("Promise chain error:", error);
+				const errorMessage = logError(error, 'Summary generation failed');
+				toast.error(errorMessage);
+			})
+			.finally(() => {
+				console.log("Setting isSummarizing to false");
+				isSummarizing = false;
+			});
+		} catch (error) {
+			console.error("Initial setup error:", error);
+			const errorMessage = logError(error, 'Summary generation failed');
+			toast.error(errorMessage);
+			isSummarizing = false;
+		}
+	}
+</script>
+
+{#if file}
+	<AudioPlayer 
+		audioSrc={`${audioUrl}/api/audio/${file.id}`}
+		originalAudioSrc={file.originalFileName ? `${audioUrl}/api/audio/${file.id}?original=true` : undefined}
+		peaks={file.peaks}
+	/>
+
+	{#if file.transcriptionStatus === 'completed' && file.transcript}
+		<div class="mt-6">
+			<Tabs.Root value="transcript">
+				<div class="mb-2 flex items-center justify-between">
+					<Tabs.List class="mb-2 bg-neutral-800/60">
+						<Tabs.Trigger
+							value="transcript"
+							class="data-[state=active]:bg-neutral-600/90 data-[state=active]:text-gray-200"
+							>Transcript</Tabs.Trigger
+						>
+						<Tabs.Trigger
+							value="summary"
+							class="data-[state=active]:bg-neutral-600/90 data-[state=active]:text-gray-200"
+							>Summary</Tabs.Trigger
+						>
+					</Tabs.List>
+					<div class="flex justify-end">
+						<DropdownMenu.Root>
+							<DropdownMenu.Trigger asChild>
+								<Button variant="secondary" size="sm">
+									<Settings size={16} class="mr-1 text-blue-500" />
+									Options
+								</Button>
+							</DropdownMenu.Trigger>
+							<DropdownMenu.Content>
+								<DropdownMenu.Item class="data-[highlighted]:bg-gray-100" onclick={openTitleDialog}
+									>Rename</DropdownMenu.Item
+								>
+								<DropdownMenu.Item
+									class="data-[highlighted]:bg-gray-100"
+									onclick={() => {
+										deleteFile(file.id);
+									}}>Delete</DropdownMenu.Item
+								>
+								{#if file.diarization}
+									<DropdownMenu.Item
+										class="data-[highlighted]:bg-gray-100"
+										onclick={() => (isDialogOpen = true)}
+									>
+										Label Speakers
+									</DropdownMenu.Item>
+								{/if}
+							</DropdownMenu.Content>
+						</DropdownMenu.Root>
+					</div>
+				</div>
+				<Tabs.Content value="transcript">
+					<ScrollArea
+						class="h-[45svh] rounded-lg p-4 text-base min-[390px]:h-[50svh] lg:h-[55svh]"
+					>
+						<div class="flex flex-col gap-5">
+							{#each file.transcript as segment}
+								<div class="flex flex-col gap-0">
+									<div class="flex items-center gap-2 text-xs font-medium text-gray-400">
+										{#if file.diarization && segment.speaker}
+											<div
+												class="flex items-center gap-1 text-sm"
+												style="color: {getSpeakerColor(segment.speaker)}"
+											>
+												<Mic2 size={16} />
+												{currentLabels[segment.speaker]?.charAt(0).toUpperCase() +
+													currentLabels[segment.speaker]?.slice(1) ||
+													segment.speaker.charAt(0).toUpperCase() + segment.speaker.slice(1)}
+											</div>
+										{/if}
+										<div>{formatTime(segment.start)}</div>
+									</div>
+									<div class="text-base leading-relaxed text-gray-200">
+										{segment.text}
+									</div>
+								</div>
+							{/each}
+						</div>
+					</ScrollArea>
+				</Tabs.Content>
+				<Tabs.Content value="summary">
+					<div class="flex items-center gap-2">
+						<div class="space-y-4">
+							<Popover.Root bind:open={templateOpen}>
+								<Popover.Trigger bind:ref={triggerRef}>
+									{#snippet child({ props })}
+										<Button
+											variant="outline"
+											class="w-[300px] justify-between border-gray-600 bg-neutral-700/55 text-gray-300 hover:bg-neutral-600/40 hover:text-gray-200"
+											{...props}
+											role="combobox"
+											aria-expanded={templateOpen}
+										>
+											{selectedTemplate}
+											<ChevronsUpDown class="opacity-50" />
+										</Button>
+									{/snippet}
+								</Popover.Trigger>
+								<Popover.Content class="w-full border-gray-600 bg-gray-700 p-0">
+									<Command.Root class="border-gray-600 bg-neutral-700">
+										<Command.Input placeholder="Search templates..." class="h-9 text-gray-100" />
+										<Command.List>
+											<Command.Empty>No templates found.</Command.Empty>
+											{#each $templates as template}
+												<div 
+													class="flex items-center gap-2 px-2 py-1.5 text-sm text-gray-200 hover:bg-neutral-600 hover:text-gray-50 cursor-pointer"
+													onclick={() => selectTemplate(template.id, template.title)}
+												>
+													<Check class={selectedTemplateId !== template.id ? "text-transparent" : ""} />
+													{template.title}
+												</div>
+											{/each}
+										</Command.List>
+									</Command.Root>
+								</Popover.Content>
+							</Popover.Root>
+						</div>
+						<div class="flex gap-2">
+							<Button
+								variant="ghost"
+								size="icon"
+								class="bg-neutral-700 p-1 disabled:bg-neutral-500"
+								onclick={() => doSummary()}
+								disabled={isSummarizing || !selectedTemplateId}
+							>
+								<TextQuote size="20" class="text-gray-300" />
+							</Button>
+							
+							{#if summaryHasThinking || fileSummaryHasThinking}
+								<Button
+									variant="ghost"
+									size="icon"
+									class="bg-neutral-700 p-1"
+									onclick={() => showThinkingSections = !showThinkingSections}
+									title={showThinkingSections ? "Hide AI\'s thinking process" : "Show AI\'s thinking process"}
+								>
+									<BrainCircuit size="20" class={showThinkingSections ? "text-amber-400" : "text-gray-500"} />
+								</Button>
+							{/if}
+						</div>
+					</div>
+					<ScrollArea
+						class="h-[45svh] rounded-lg p-4 text-base min-[390px]:h-[50svh] lg:h-[55svh]"
+					>
+						{#if file.summary}
+							<div class="mt-6">
+								<ThinkingDisplay summary={file.summary} initialShowThinking={showThinkingSections} />
+							</div>
+						{:else if isSummarizing}
+							<div class="flex h-full items-center justify-center">
+								<div class="text-gray-400">Generating summary...</div>
+							</div>
+						{:else if summary}
+							<div>
+								<ThinkingDisplay summary={summary} initialShowThinking={showThinkingSections} />
+							</div>
+						{:else}
+							<div class="flex h-full items-center justify-center text-gray-400">
+								Select a template and click summarize to generate a summary
+							</div>
+						{/if}
+					</ScrollArea>
+				</Tabs.Content>
+			</Tabs.Root>
+		</div>
+	{/if}
+
+	<Dialog.Root bind:open={titleDialogOpen}>
+		<Dialog.Content class="w-[90svw] rounded-md p-2">
+			<Dialog.Header>
+				<Dialog.Title>Rename File</Dialog.Title>
+				<Dialog.Description>Enter a new title for this file</Dialog.Description>
+			</Dialog.Header>
+			<div class="py-4">
+				<Input
+					bind:value={newTitle}
+					placeholder="Enter new title"
+					class={error ? 'border-red-500' : ''}
+				/>
+				{#if error}
+					<p class="mt-1 text-xs text-red-500">{error}</p>
+				{/if}
+			</div>
+			<Dialog.Footer>
+				<div class="flex items-center justify-between">
+					<Button variant="outline" onclick={() => (titleDialogOpen = false)}>Cancel</Button>
+					<Button onclick={handleTitleUpdate}>Save</Button>
+				</div>
+			</Dialog.Footer>
+		</Dialog.Content>
+	</Dialog.Root>
+
+	{#if file.diarization}
+		<AlertDialog.Root bind:open={isDialogOpen}>
+			<AlertDialog.Content class="w-[90svw] rounded-md p-2">
+				<AlertDialog.Header>
+					<AlertDialog.Title>Label Speakers</AlertDialog.Title>
+					<AlertDialog.Description>
+						Assign custom names to speakers in the transcript
+					</AlertDialog.Description>
+				</AlertDialog.Header>
+
+				<SpeakerLabels
+					fileId={file.id}
+					transcript={file.transcript}
+					onSave={handleSpeakerLabelsClose}
+				/>
+			</AlertDialog.Content>
+		</AlertDialog.Root>
+	{/if}
+{/if}